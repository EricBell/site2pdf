# CLAUDE.md

This file provides guidance to Claude Code (claude.ai/code) when working with code in this repository.

## Project Overview

site2pdf is a sophisticated web scraping and document generation tool that converts websites into professional PDF and Markdown documents. It features intelligent content classification, human-like browsing behavior, modular authentication, and comprehensive caching systems.

## Core Architecture

### Entry Point and CLI
- **run.py**: Main entry point that sets up Python path and imports from src/cli.py
- **src/cli.py**: Click-based CLI with three main command groups: `scrape`, `todo`, `cache`
- Path setup imports: `generators/` and `system_tools/` packages added to Python path

### Main Processing Pipeline
1. **URL Discovery**: src/scraper.py orchestrates the crawling process
2. **Content Classification**: src/content_classifier.py categorizes pages (docs, content, navigation)
3. **Content Extraction**: src/extractor.py extracts and cleans HTML content
4. **Output Generation**: generators/ package creates PDF or Markdown
5. **Caching**: src/cache_manager.py handles session persistence

### Generator Architecture (Output Formats)
- **generators/__init__.py**: Base classes and validation
- **generators/pdf/pdf_generator.py**: WeasyPrint-based PDF generation
- **generators/markdown/markdown_generator.py**: HTML-to-Markdown conversion
- Each generator implements common interface with format-specific logic

### System Tools (Reusable Modules)
- **system_tools/authentication/**: Modular authentication system with plugins
- **system_tools/versioning/**: Version management utilities
- **system_tools/config/**: Configuration management
- **system_tools/logging/**: Logging utilities

## Key Development Commands

### Running the Application
```bash
# Basic scraping
python run.py scrape https://example.com

# With format options
python run.py scrape https://example.com --format markdown --output docs.md

# Authentication
python run.py scrape https://protected-site.com --username user --password pass

# Preview mode (interactive URL selection)
python run.py scrape https://example.com --preview

# Resume from cache
python run.py scrape https://example.com --resume session_id
```

### Todo Management
```bash
# Add todo
python run.py todo add "Fix bug" --priority high --category bug

# List todos
python run.py todo list --priority high

# Mark complete
python run.py todo done todo_id
```

### Cache Management
```bash
# List cached sessions
python run.py cache list --verbose

# Clean old sessions
python run.py cache clean --older-than 7d

# Export from cache
python run.py cache export session_id --format markdown

# Cache health diagnostics and repair
python run.py cache doctor                    # Check cache health
python run.py cache doctor --verbose          # Detailed diagnostics
python run.py cache doctor --fix              # Fix detected issues
```

### Testing and Development
```bash
# Run all tests
pytest

# Run tests with coverage report
pytest --cov=src --cov=generators --cov=system_tools

# Run specific test file
pytest tests/test_scraper.py

# Run tests with verbose output
pytest -v

# Run tests matching pattern
pytest -k "test_authentication"

# Check syntax of all Python files
find . -name "*.py" -not -path "*/.venv/*" -exec python -m py_compile {} \;

# Verbose logging for debugging
python run.py scrape https://example.com --verbose

# Dry run (no actual scraping)
python run.py scrape https://example.com --dry-run
```

## Authentication System Architecture

The authentication system is modular and plugin-based:

### Core Components
- **auth_manager.py**: Main authentication orchestrator
- **session_store.py**: Session persistence and cookie management
- **credential_manager.py**: Secure credential handling
- **plugins/**: Site-specific authentication implementations

### Plugin System
- **email_otp.py**: Email OTP authentication with JavaScript automation
- **generic_form.py**: Generic form-based authentication
- **js_auth_mixin.py**: WebDriver automation utilities

### Authentication Methods Priority
1. **JavaScript automation**: Selenium WebDriver for complex forms
2. **Direct API**: Direct HTTP requests for simple forms
3. **Manual intervention**: User-guided authentication with automatic cookie extraction

### Configuration
Authentication is configured in config.yaml under `authentication:` section and uses environment variables for credentials (SITE2PDF_*_USERNAME/PASSWORD pattern).

## Content Processing Pipeline

### Intelligent Content Classification
- **Documentation pages**: /docs/, /help/, /guide/ patterns
- **Content pages**: /about/, /blog/, /features/ patterns  
- **Navigation pages**: Homepage, sitemaps, navigation
- **Excluded content**: Admin, API, login pages automatically filtered

### Human-Like Behavior Simulation
- **src/human_behavior.py**: Implements realistic delays and browsing patterns
- **Variable timing**: 2-8 second reading delays with decision time
- **Microsoft Edge simulation**: Realistic headers and user agents
- **Fatigue modeling**: Gradually slower behavior over time

### Path-Aware Scoping
- **src/path_scoping.py**: Keeps crawling within relevant website sections
- Automatically allows parent paths, homepage, and sibling sections
- Prevents crawling into unrelated areas (e.g., /blog when starting in /docs)

## Cache System Architecture

### Session-Based Caching
- **Cache structure**: cache/sessions/{session_id}/ with metadata and pages
- **Incremental saving**: Pages cached immediately as scraped
- **Resume capability**: Continue from exact interruption point
- **Format generation**: Create PDF/Markdown from cache without re-scraping

### Preview Session Persistence
- **cache/previews/**: Stores URL approval decisions
- **Interactive workflow**: Save user selections for later resume
- **Bulk operations**: Support for range selection (e.g., "1,3,5-8,12")

### Cache Health Management (Cache Doctor)
- **Health validation**: Comprehensive diagnostics for cache integrity
- **Issue detection**: Identifies orphaned sessions, corrupted JSON, missing metadata
- **Automatic repair**: Removes corrupted and orphaned sessions with `--fix` option
- **Dry-run mode**: Preview fixes without making changes
- **Detailed reporting**: Shows cache usage, session counts, and specific issues
- **Status levels**: healthy, needs_attention, unhealthy, error

## Output Generation System

### Chunking System
- **src/chunk_manager.py**: Splits large outputs into manageable pieces
- **Size-based chunking**: Maximum file size (e.g., "5MB", "10MB")
- **Page-based chunking**: Maximum pages per chunk
- **Index generation**: Creates navigation between chunks

### Format-Specific Features
- **PDF**: WeasyPrint with table of contents, embedded images, professional styling
- **Markdown**: GitHub-compatible with TOC, proper image handling, multi-file support
- **Image handling**: Download/embed or replace with descriptive text for LLM compatibility

## Configuration Management

### Main Configuration (config.yaml)
- **Crawling settings**: max_depth, request_delay, max_pages
- **Content processing**: include_menus, include_images, remove_images
- **Output formats**: PDF and Markdown specific settings
- **Cache settings**: retention, compression, cleanup policies
- **Authentication**: Site-specific configuration

### Environment Variables (.env)
- **Credentials**: SITE2PDF_*_USERNAME/PASSWORD patterns
- **Proxy settings**: HTTP_PROXY support
- **Debug flags**: DEBUG_MODE for enhanced logging

## Important Implementation Details

### Error Handling
- **Selenium exceptions**: Extract clean error messages without verbose stacktraces
- **WebDriver management**: Proper cleanup and session restoration
- **Cache corruption**: Graceful handling with automatic recovery

### Manual Authentication Workflow
- **WebDriver reuse**: Creates non-headless browser for user interaction
- **Automatic cookie extraction**: Captures authentication cookies from browser session
- **Session validation**: Tests extracted cookies before proceeding
- **Cleanup**: Restores headless mode after manual authentication completes

### Path Setup and Imports
The project uses a specific import structure:
- Root-level packages (generators, system_tools) added to sys.path in run.py
- src/ modules accessed via relative imports
- Authentication plugins use relative imports within system_tools package

### Data Persistence
- **Todo storage**: YAML-based with metadata tracking
- **Cache compression**: gzip compression for efficient storage
- **Session metadata**: Comprehensive tracking of scraping state

## Development Patterns

### Adding New Output Formats
1. Create new package in generators/ (e.g., generators/epub/)
2. Implement base generator interface from generators/__init__.py
3. Register format in main CLI (src/cli.py)
4. Add format-specific configuration to config.yaml

### Adding Authentication Plugins
1. Create plugin in system_tools/authentication/plugins/
2. Inherit from base plugin classes in authentication/
3. Implement required methods: perform_login, validate_session
4. Register plugin in auth_manager.py plugin discovery

### Cache Session Extensions
1. Extend session metadata in cache_manager.py
2. Update session validation logic
3. Add CLI commands in cache_cli.py for new functionality
4. Ensure backward compatibility with existing sessions

This architecture enables modular development while maintaining clean separation of concerns between web scraping, content processing, output generation, and system utilities.

## Testing Framework

### Test Structure
The project uses pytest for testing with the following structure:
```
tests/
├── __init__.py
├── conftest.py                 # Test configuration and fixtures
├── test_scraper.py            # Core scraping functionality tests
├── test_authentication.py     # Authentication system tests
├── test_cache_manager.py      # Cache functionality tests
├── test_generators.py         # PDF/Markdown generation tests
├── test_content_classifier.py # Content classification tests
├── test_human_behavior.py     # Human behavior simulation tests
└── fixtures/                  # Test data and mock responses
    ├── sample_pages/
    └── mock_responses/
```

### Test Categories
- **Unit Tests**: Test individual functions and classes in isolation
- **Integration Tests**: Test component interactions (e.g., scraper + cache)
- **Authentication Tests**: Test login flows with mocked WebDriver
- **Generator Tests**: Test PDF/Markdown output generation
- **Cache Tests**: Test session persistence and recovery

### Running Tests
```bash
# Install test dependencies
pip install pytest pytest-mock pytest-cov

# Run all tests
pytest

# Run with coverage
pytest --cov=src --cov=generators --cov=system_tools --cov-report=html

# Run specific test categories
pytest tests/test_scraper.py
pytest tests/test_authentication.py -v
pytest -k "cache" -v

# Run tests for specific modules
pytest tests/test_generators.py::test_pdf_generation
pytest tests/test_cache_manager.py::TestCacheManager::test_session_persistence
```

### Test Writing Guidelines
- **Mock external dependencies**: Use pytest-mock for requests, WebDriver, file I/O
- **Fixture-based setup**: Create reusable test data in conftest.py
- **Parameterized tests**: Test multiple scenarios with @pytest.mark.parametrize
- **Async testing**: Use pytest-asyncio for any async authentication components
- **Error condition testing**: Test failure modes and edge cases

### Common Test Patterns
```python
# Example test structure
import pytest
from unittest.mock import Mock, patch
from src.scraper import WebScraper

class TestWebScraper:
    @pytest.fixture
    def scraper(self):
        return WebScraper(config={'max_pages': 10})
    
    @pytest.fixture
    def mock_response(self):
        response = Mock()
        response.status_code = 200
        response.text = "<html><body>Test content</body></html>"
        return response
    
    def test_scraping_success(self, scraper, mock_response):
        with patch('requests.get', return_value=mock_response):
            result = scraper.scrape_page("https://example.com")
            assert result is not None
    
    @pytest.mark.parametrize("status_code,expected", [
        (404, None),
        (500, None),
        (200, "content")
    ])
    def test_error_handling(self, scraper, status_code, expected):
        # Test various HTTP status codes
        pass
```

### Authentication Testing
- **Mock WebDriver**: Test authentication without actual browser automation
- **Credential handling**: Test environment variable and prompt flows
- **Session persistence**: Test cookie extraction and storage
- **Plugin system**: Test individual authentication plugins

### Cache Testing  
- **Session lifecycle**: Test create, save, load, resume operations
- **Data integrity**: Test compression and decompression
- **Cleanup policies**: Test automatic cleanup based on age/count
- **Corruption recovery**: Test handling of corrupted cache files
<<<<<<< HEAD
- **Cache doctor**: Test health validation, issue detection, and automatic repair
- **Corruption scenarios**: Test orphaned sessions, invalid JSON, missing required fields
- **Repair modes**: Test both dry-run and actual fix functionality
=======

## Instructions to follow
>>>>>>> 0919acd1
<|MERGE_RESOLUTION|>--- conflicted
+++ resolved
@@ -343,11 +343,8 @@
 - **Data integrity**: Test compression and decompression
 - **Cleanup policies**: Test automatic cleanup based on age/count
 - **Corruption recovery**: Test handling of corrupted cache files
-<<<<<<< HEAD
 - **Cache doctor**: Test health validation, issue detection, and automatic repair
 - **Corruption scenarios**: Test orphaned sessions, invalid JSON, missing required fields
 - **Repair modes**: Test both dry-run and actual fix functionality
-=======
-
-## Instructions to follow
->>>>>>> 0919acd1
+
+## Instructions to follow